package com.ssafy.user.config;

import io.swagger.v3.oas.annotations.OpenAPIDefinition;
import io.swagger.v3.oas.annotations.enums.SecuritySchemeIn;
import io.swagger.v3.oas.annotations.enums.SecuritySchemeType;
import io.swagger.v3.oas.annotations.info.Info;
<<<<<<< HEAD
import io.swagger.v3.oas.annotations.security.SecurityScheme;
import io.swagger.v3.oas.annotations.security.SecuritySchemes;
import io.swagger.v3.oas.models.OpenAPI;
import io.swagger.v3.oas.models.servers.Server;
import lombok.RequiredArgsConstructor;

import org.springdoc.core.models.GroupedOpenApi;
=======
import io.swagger.v3.oas.models.OpenAPI;
import io.swagger.v3.oas.models.servers.Server;
>>>>>>> 5f6e7409
import org.springframework.beans.factory.annotation.Value;
import org.springframework.context.annotation.Bean;
import org.springframework.context.annotation.Configuration;

import java.util.List;
<<<<<<< HEAD

import static java.awt.SystemColor.info;
=======
>>>>>>> 5f6e7409

import java.util.List;
//
// @OpenAPIDefinition(
//     info = @Info(title="유저서비스 API 명세서", version = "v1", description = "유저서비스 API v1 문서입니다.")
// )
// @RequiredArgsConstructor
// @Configuration
// public class SwaggerConfig {
//
//     @Bean
//     public OpenAPI customOpenAPI(@Value("${openapi.service.url}") String url) {
//         return new OpenAPI()
//             .servers(List.of(new Server().url(url)))
//             .components(new Components().addSecuritySchemes("Bearer",
//                 new SecurityScheme().type(SecurityScheme.Type.HTTP).scheme("bearer").bearerFormat("JWT")))
//             .addSecurityItem(new SecurityRequirement().addList("Bearer"));
//
//     }
//
// }

@OpenAPIDefinition(
    info = @Info(title="유저서비스 API 명세서", version = "v1", description = "유저서비스 API v1 문서입니다.")
)
@Configuration
@SecuritySchemes({
        @SecurityScheme(
                name = "Bearer Authentication", // Access 토큰에 대한 보안 스키마 이름
                type = SecuritySchemeType.HTTP,
                scheme = "bearer",
                bearerFormat = "JWT",
                in = SecuritySchemeIn.HEADER,
                paramName = "Authorization", // 보통 'Authorization' 헤더에 토큰이 포함됩니다.
                description = "JWT Access Token"
        ),
        @SecurityScheme(
                name = "refreshToken", // Refresh 토큰에 대한 보안 스키마 이름
                type = SecuritySchemeType.APIKEY, // Refresh 토큰은 일반적으로 API 키로 취급될 수 있습니다.
                in = SecuritySchemeIn.HEADER,
                paramName = "X-Refresh-Token", // 'X-Refresh-Token' 또는 다른 사용자 정의 헤더를 사용할 수 있습니다.
                description = "JWT Refresh Token"
        )
})
public class SwaggerConfig {
    @Bean
    public OpenAPI customOpenAPI(@Value("${openapi.service.url}") String url) {
        return new OpenAPI()
                .servers(List.of(new Server().url(url)));
    }

    // 여기에 필요한 경우 GroupedOpenApi 빈 설정을 유지하거나 추가할 수 있습니다.
<<<<<<< HEAD
}
=======
}
>>>>>>> 5f6e7409
<|MERGE_RESOLUTION|>--- conflicted
+++ resolved
@@ -4,52 +4,18 @@
 import io.swagger.v3.oas.annotations.enums.SecuritySchemeIn;
 import io.swagger.v3.oas.annotations.enums.SecuritySchemeType;
 import io.swagger.v3.oas.annotations.info.Info;
-<<<<<<< HEAD
 import io.swagger.v3.oas.annotations.security.SecurityScheme;
 import io.swagger.v3.oas.annotations.security.SecuritySchemes;
 import io.swagger.v3.oas.models.OpenAPI;
 import io.swagger.v3.oas.models.servers.Server;
-import lombok.RequiredArgsConstructor;
-
-import org.springdoc.core.models.GroupedOpenApi;
-=======
-import io.swagger.v3.oas.models.OpenAPI;
-import io.swagger.v3.oas.models.servers.Server;
->>>>>>> 5f6e7409
 import org.springframework.beans.factory.annotation.Value;
 import org.springframework.context.annotation.Bean;
 import org.springframework.context.annotation.Configuration;
 
 import java.util.List;
-<<<<<<< HEAD
-
-import static java.awt.SystemColor.info;
-=======
->>>>>>> 5f6e7409
-
-import java.util.List;
-//
-// @OpenAPIDefinition(
-//     info = @Info(title="유저서비스 API 명세서", version = "v1", description = "유저서비스 API v1 문서입니다.")
-// )
-// @RequiredArgsConstructor
-// @Configuration
-// public class SwaggerConfig {
-//
-//     @Bean
-//     public OpenAPI customOpenAPI(@Value("${openapi.service.url}") String url) {
-//         return new OpenAPI()
-//             .servers(List.of(new Server().url(url)))
-//             .components(new Components().addSecuritySchemes("Bearer",
-//                 new SecurityScheme().type(SecurityScheme.Type.HTTP).scheme("bearer").bearerFormat("JWT")))
-//             .addSecurityItem(new SecurityRequirement().addList("Bearer"));
-//
-//     }
-//
-// }
 
 @OpenAPIDefinition(
-    info = @Info(title="유저서비스 API 명세서", version = "v1", description = "유저서비스 API v1 문서입니다.")
+        info = @Info(title="유저서비스 API 명세서", version = "v1", description = "유저서비스 API v1 문서입니다.")
 )
 @Configuration
 @SecuritySchemes({
@@ -78,8 +44,4 @@
     }
 
     // 여기에 필요한 경우 GroupedOpenApi 빈 설정을 유지하거나 추가할 수 있습니다.
-<<<<<<< HEAD
 }
-=======
-}
->>>>>>> 5f6e7409
