--- conflicted
+++ resolved
@@ -6,38 +6,22 @@
     enabled: true
     path: /swagger-ui.html
 server:
-  port: 8083
+  port: 8084
   servlet:
     context-path: /api/community
 
 spring:
-<<<<<<< HEAD
   kafka:
     producer:
       bootstrap-servers: my-kafka.default.svc.cluster.local:9092
-#      bootstrap-servers: localhost:9092
-      key-serializer: org.apache.kafka.common.serialization.StringSerializer
-      value-serializer: org.apache.kafka.common.serialization.StringSerializer
+#      key-serializer: org.apache.kafka.common.serialization.StringSerializer
+#      value-serializer: org.apache.kafka.common.serialization.StringSerializer
     consumer:
       bootstrap-servers: my-kafka.default.svc.cluster.local:9092
-#      bootstrap-servers: localhost:9092
-      group-id: myGroup
+      group-id: community
       auto-offset-reset: earliest
-      key-deserializer: org.apache.kafka.common.serialization.StringDeserializer
-      value-deserializer: org.apache.kafka.common.serialization.StringDeserializer
-=======
-#  kafka:
-#    producer:
-#      bootstrap-servers: my-kafka.default.svc.cluster.local:9092
-#      key-serializer: org.apache.kafka.common.serialization.StringSerializer
-#      value-serializer: org.apache.kafka.common.serialization.StringSerializer
-#    consumer:
-#      bootstrap-servers: my-kafka.default.svc.cluster.local:9092
-#      group-id: myGroup
-#      auto-offset-reset: earliest
 #      key-deserializer: org.apache.kafka.common.serialization.StringDeserializer
 #      value-deserializer: org.apache.kafka.common.serialization.StringDeserializer
->>>>>>> 95166a0d
   profiles:
     active: local
   config:
