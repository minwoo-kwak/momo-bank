--- conflicted
+++ resolved
@@ -22,15 +22,8 @@
 #      bootstrap-servers: "localhost:9092"
       bootstrap-servers: "my-kafka.default.svc.cluster.local:9092"
       group-id: "user"
-<<<<<<< HEAD
-
-  config:
-#    import: classpath:application-user-private-aws.yml
-    import: classpath:application-private.yml
-=======
   profiles:
     active: private
->>>>>>> 4f647ac7
   jpa:
     hibernate:
       ddl-auto: update
