--- conflicted
+++ resolved
@@ -2,29 +2,17 @@
   port: 8081
 
 
-<<<<<<< HEAD
 spring:
+  config:
+    import: classpath:application-private.yml
   application:
     name: gateway
   cloud:
     gateway:
-      routes:
-        - id: user-service
-          uri: http://user.default.svc.cluster.local:8082
-          predicates:
-            - Path=/api/user/**
-        - id: community-service
-          uri: http://community.default.svc.cluster.local:8083
-          predicates:
-            - Path=/api/community/**
-        - id: bank-service
-          uri: http://bank.default.svc.cluster.local:8084
-          predicates:
-            - Path=/api/bank/**
       globalcors:
         corsConfigurations:
           '[/**]': # 모든 경로에 대해 CORS 설정을 적용합니다.
-            allowedOrigins: 
+            allowedOrigins:
               - "http://j10a505.p.ssafy.io"
               - "https://j10a505.p.ssafy.io"
               - "http://localhost"
@@ -48,8 +36,6 @@
 
 
 
-=======
->>>>>>> 578f0d8d
 
 
 
@@ -77,13 +63,7 @@
 openapi:
   service:
     # API Gateway 포트
-<<<<<<< HEAD
     url: http://j10a505.p.ssafy.io/api
-=======
-    url: http://localhost:8081
 
-spring:
-  config:
-    import: classpath:application-private.yml
-#    import: classpath:application-user-private-aws.yml
->>>>>>> 578f0d8d
+
+
