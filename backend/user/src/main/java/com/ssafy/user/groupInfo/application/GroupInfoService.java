--- conflicted
+++ resolved
@@ -12,20 +12,8 @@
 import com.ssafy.user.groupInfo.dto.request.CreateNewGroupRequest;
 import com.ssafy.user.groupInfo.dto.request.UpdateGroupDescriptionRequest;
 import com.ssafy.user.groupInfo.dto.request.UpdateGroupNameRequest;
-<<<<<<< HEAD
-import com.ssafy.user.groupInfo.dto.response.CreateGroupKafkaResponse;
-import com.ssafy.user.groupInfo.dto.response.CreateGroupMemberKafkaResponse;
-import com.ssafy.user.groupInfo.dto.response.CreateNewGroupResponse;
-import com.ssafy.user.groupInfo.dto.response.GetFeesPerYearResponse;
-import com.ssafy.user.groupInfo.dto.response.GetGroupDetailsResponse;
-import com.ssafy.user.groupInfo.dto.response.GetMyGroupListResponse;
-import com.ssafy.user.groupInfo.dto.response.GetMyGruopResponse;
-import com.ssafy.user.groupInfo.dto.response.GroupResponse;
-import com.ssafy.user.groupInfo.dto.response.SplitBalanceResponse;
-=======
 
 import com.ssafy.user.groupInfo.dto.response.*;
->>>>>>> 028b2e58
 import com.ssafy.user.groupMember.application.GroupMemberService;
 import com.ssafy.user.groupMember.domain.GroupMember;
 import com.ssafy.user.groupMember.domain.GroupMember.memberType;
@@ -58,8 +46,6 @@
 
     private final KafkaTemplate<String, Object> kafkaTemplate;
 
-    private final KafkaTemplate<String, Object> kafkaTemplate;
-
     // 참여중인 모든 모임 조회
     public GetMyGroupListResponse getMyGroups(int memberId) {
         Member member = memberCheck(memberId);
@@ -97,20 +83,6 @@
             .account(account)
             .build();
 
-<<<<<<< HEAD
-        groupInfoRepository.save(groupInfo);
-
-        CreateGroupKafkaResponse groupResponse = new CreateGroupKafkaResponse(
-            groupInfo.getGroupInfoId(),
-            groupInfo.getMember().getMemberId(),
-            groupInfo.getDescription(),
-            groupInfo.getGroupName()
-        );
-
-        log.info("CreateGroupKafkaResponse : {}", groupResponse);
-
-        kafkaTemplate.send("createGroup", groupResponse);
-=======
 
         groupInfoRepository.save(groupInfo);
 
@@ -125,7 +97,6 @@
 
 //        kafkaTemplate.send("createGroup", groupResponse);
 
->>>>>>> 028b2e58
 
         GroupMember groupMember = GroupMember.builder()
             .name(member.getName())
@@ -135,34 +106,16 @@
             .account(myAccount)
             .build();
 
-<<<<<<< HEAD
-=======
 //<<<<<<< Updated upstream
 //        groupInfoRepository.save(groupInfo);
 //        groupMemberRepository.save(groupMember);
 //
 //=======
 
->>>>>>> 028b2e58
 
         groupMemberRepository.save(groupMember);
 
 
-<<<<<<< HEAD
-        CreateGroupMemberKafkaResponse groupMemberRessponse = new CreateGroupMemberKafkaResponse(
-            groupMember.getGroupMemberId(),
-            groupMember.getGroupInfo().getGroupInfoId(),
-            groupMember.getMember().getMemberId(),
-            String.valueOf(groupMember.getTotalFee()),
-            groupMember.getName(),
-            groupMember.getRole().toString()
-        );
-
-        kafkaTemplate.send("createGroupMemberAsGroupCreated", groupMemberRessponse);
-
-        log.info("CreateGroupMemberKafkaResponse : {}", groupMemberRessponse);
-
-=======
 //        CreateGroupMemberKafkaResponse groupMemberRessponse = new CreateGroupMemberKafkaResponse(
 //            groupMember.getGroupMemberId(),
 //            groupMember.getGroupInfo().getGroupInfoId(),
@@ -194,7 +147,6 @@
 
 
 //>>>>>>> Stashed changes
->>>>>>> 028b2e58
         return CreateNewGroupResponse.from(groupInfo);
 
 
