--- conflicted
+++ resolved
@@ -9,7 +9,6 @@
     path: /swagger-ui.html
 
 server:
-<<<<<<< HEAD
   port: 8084
   servlet:
     context-path: /api/bank
@@ -22,31 +21,15 @@
 spring:
   config:
     import: classpath:application-bank-priavte.yml
-=======
-  port: 8083
-  servlet:
-    contextPath: "/api/bank"
-
-spring:
-  config:
-    import: classpath:application-private.yml
->>>>>>> 9029c797
   jpa:
     hibernate:
       ddl-auto: update
     properties:
       hibernate:
-<<<<<<< HEAD
         format_sql: true
-=======
-        format_sql: true
-
 
 #logging
 logging:
   level:
     org.hibernate.SQL: DEBUG
-    org.hibernate.orm.jdbc.bind: trace
-
-
->>>>>>> 9029c797
+    org.hibernate.orm.jdbc.bind: trace