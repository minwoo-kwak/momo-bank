<<<<<<< HEAD
=======

>>>>>>> dcd9d270
springdoc:
  api-docs:
    enabled: true
    path: /api-docs
  swagger-ui:
    enabled: true
    path: /swagger-ui.html

server:
  port: 8082
  servlet:
    contextPath: "/api/user"



spring:
  kafka:
    producer:
#      bootstrap-servers: "localhost:9092"
      bootstrap-servers: "my-kafka.default.svc.cluster.local:9092"
    consumer:
#      bootstrap-servers: "localhost:9092"
      bootstrap-servers: "my-kafka.default.svc.cluster.local:9092"
      group-id: "user"

  config:
<<<<<<< HEAD
#    import: classpath:application-user-private-aws.yml
    import: classpath:application-private.yml
=======
    import: classpath:application-user-private-aws.yml
>>>>>>> dcd9d270
  jpa:
    hibernate:
      ddl-auto: update
    properties:
      hibernate:
        format_sql: true


#logging
logging:
  level:
    org.hibernate.SQL: DEBUG
    org.hibernate.orm.jdbc.bind: trace
    org:
      springframework:
        web: INFO
        apache:
          tiles: DEBUG
        springframework:
          boot: DEBUG
          security: DEBUG


<<<<<<< HEAD
openapi:
  service:
    url: http://j10a505.p.ssafy.io/api/user
=======



openapi:
  service:
    # API Gateway 포트
    url: http://localhost:8081
>>>>>>> dcd9d270
<|MERGE_RESOLUTION|>--- conflicted
+++ resolved
@@ -1,7 +1,3 @@
-<<<<<<< HEAD
-=======
-
->>>>>>> dcd9d270
 springdoc:
   api-docs:
     enabled: true
@@ -28,12 +24,7 @@
       group-id: "user"
 
   config:
-<<<<<<< HEAD
-#    import: classpath:application-user-private-aws.yml
-    import: classpath:application-private.yml
-=======
     import: classpath:application-user-private-aws.yml
->>>>>>> dcd9d270
   jpa:
     hibernate:
       ddl-auto: update
@@ -57,16 +48,6 @@
           security: DEBUG
 
 
-<<<<<<< HEAD
 openapi:
   service:
-    url: http://j10a505.p.ssafy.io/api/user
-=======
-
-
-
-openapi:
-  service:
-    # API Gateway 포트
-    url: http://localhost:8081
->>>>>>> dcd9d270
+    url: http://j10a505.p.ssafy.io/api/user