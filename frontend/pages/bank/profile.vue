--- conflicted
+++ resolved
@@ -19,9 +19,6 @@
 </script>
 
 <template>
-<<<<<<< HEAD
-  <p>profile123</p>
-=======
   <!-- 메인 모임 리스트 -->
   <div class="container">
     <div class="club-content">
@@ -56,7 +53,6 @@
       </div>
     </div>
   </div>
->>>>>>> 444d1fdc
 </template>
 
 <style lang="scss" scoped>
