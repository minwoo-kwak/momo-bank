package com.ssafy.user.bank.domain;

import com.ssafy.user.common.BaseEntity;
import com.ssafy.user.groupInfo.domain.GroupInfo;
import com.ssafy.user.groupMember.domain.GroupMember;
import com.ssafy.user.member.domain.Member;
import jakarta.persistence.CascadeType;
import jakarta.persistence.Column;
import jakarta.persistence.Entity;
import jakarta.persistence.EnumType;
import jakarta.persistence.Enumerated;
import jakarta.persistence.GeneratedValue;
import jakarta.persistence.GenerationType;
import jakarta.persistence.Id;
import jakarta.persistence.JoinColumn;
import jakarta.persistence.ManyToOne;
import jakarta.persistence.OneToMany;
import jakarta.persistence.OneToOne;
import jakarta.persistence.Table;
import java.util.List;
import lombok.AllArgsConstructor;
import lombok.Builder;
import lombok.Getter;
import lombok.NoArgsConstructor;

@Entity
@Table(name = "account")
@Getter
@Builder
@AllArgsConstructor
@NoArgsConstructor
public class Account extends BaseEntity {

    @Id
    @GeneratedValue(strategy = GenerationType.IDENTITY)
    @Column(name = "account_id")
    private int accountId;

    @Column(length = 255, name = "account_number")
    private String accountNumber;

    @Column(length = 255, name = "account_product_name")
    private String accountProductName;

    @Column(name = "account_type", nullable = false)
    @Enumerated(EnumType.STRING)
    private AccountType accountType;


    @Column(length = 255, name = "bank_name")
    private String bankName;

    @Column(name = "interest_rate")
    private float interestRate;

    @Column(name = "balance")
    private long balance;

    @OneToMany(mappedBy = "fromAccount", cascade = CascadeType.REFRESH)
    private List<Transfer> fromTransfers;

    @OneToMany(mappedBy = "toAccount", cascade = CascadeType.REFRESH)
    private List<Transfer> toTransfers;

    @OneToOne(mappedBy = "account")
    private GroupInfo groupInfo;

<<<<<<< HEAD
    @OneToOne(mappedBy = "account")
    private GroupMember groupMember;
=======
    @OneToMany(mappedBy = "account")
    private List<GroupMember> groupMember;
>>>>>>> ee67cdca

    @ManyToOne
    @JoinColumn(name = "member_id")
    private Member member;

    public enum AccountType{
        입출금, 정기예금, 적금
    }

}<|MERGE_RESOLUTION|>--- conflicted
+++ resolved
@@ -65,13 +65,8 @@
     @OneToOne(mappedBy = "account")
     private GroupInfo groupInfo;
 
-<<<<<<< HEAD
-    @OneToOne(mappedBy = "account")
-    private GroupMember groupMember;
-=======
     @OneToMany(mappedBy = "account")
     private List<GroupMember> groupMember;
->>>>>>> ee67cdca
 
     @ManyToOne
     @JoinColumn(name = "member_id")
