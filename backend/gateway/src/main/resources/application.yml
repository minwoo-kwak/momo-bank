server:
  port: 8081


spring:
  application:
    name: gateway
  cloud:
    gateway:
      routes:
        - id: user-service
<<<<<<< HEAD
          uri: http://localhost:8082
          predicates:
            - Path=/api/user/**
        - id: community-service
          uri: http://localhost:8083
          predicates:
            - Path=/api/community/**
        - id: bank-service
          uri: http://localhost:8084
          predicates:
            - Path=/api/bank/**
=======
          uri: http://user:8082
          predicates:
            - Path=/api/user/**
        - id: community-service
          uri: http://community:8083
          predicates:
            - Path=/api/community/**
>>>>>>> a1f9cae6








springdoc:
  enable-native-support: true
  api-docs:
    enabled: true
<<<<<<< HEAD
=======
    path: /api-docs
>>>>>>> a1f9cae6
  swagger-ui:
    enabled: true
    path: /swagger-ui.html
    config-url: /v3/api-docs/swagger-config
    urls:
      - url: /api-docs
        name: API Gateway Service
<<<<<<< HEAD
      - url: /community/api-docs
        name: community
      - url: /user/api-docs
        name: user
      - url: /bank/api-docs
        name: bank



openapi:
  service:
    # API Gateway 포트
    url: http://localhost:8081
=======
      - url: http://community:8083/api-docs
        name: Community Service
      - url: http://user:8082/api-docs
        name: User Service

>>>>>>> a1f9cae6
<|MERGE_RESOLUTION|>--- conflicted
+++ resolved
@@ -9,19 +9,6 @@
     gateway:
       routes:
         - id: user-service
-<<<<<<< HEAD
-          uri: http://localhost:8082
-          predicates:
-            - Path=/api/user/**
-        - id: community-service
-          uri: http://localhost:8083
-          predicates:
-            - Path=/api/community/**
-        - id: bank-service
-          uri: http://localhost:8084
-          predicates:
-            - Path=/api/bank/**
-=======
           uri: http://user:8082
           predicates:
             - Path=/api/user/**
@@ -29,7 +16,10 @@
           uri: http://community:8083
           predicates:
             - Path=/api/community/**
->>>>>>> a1f9cae6
+        - id: bank-service
+          uri: http://localhost:8084
+          predicates:
+            - Path=/api/bank/**
 
 
 
@@ -42,10 +32,7 @@
   enable-native-support: true
   api-docs:
     enabled: true
-<<<<<<< HEAD
-=======
     path: /api-docs
->>>>>>> a1f9cae6
   swagger-ui:
     enabled: true
     path: /swagger-ui.html
@@ -53,7 +40,6 @@
     urls:
       - url: /api-docs
         name: API Gateway Service
-<<<<<<< HEAD
       - url: /community/api-docs
         name: community
       - url: /user/api-docs
@@ -66,11 +52,4 @@
 openapi:
   service:
     # API Gateway 포트
-    url: http://localhost:8081
-=======
-      - url: http://community:8083/api-docs
-        name: Community Service
-      - url: http://user:8082/api-docs
-        name: User Service
-
->>>>>>> a1f9cae6
+    url: http://localhost:8081