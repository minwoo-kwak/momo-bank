--- conflicted
+++ resolved
@@ -26,15 +26,13 @@
     @Column(name = "updated_at", nullable = false)
     private LocalDateTime updatedAt;
 
-<<<<<<< HEAD
     @Column(name = "is_deleted", columnDefinition = "TINYINT", nullable = false)
     @ColumnDefault("0")
-=======
-    @Column(name = "is_deleted", columnDefinition = "Number(1)", nullable = false)
->>>>>>> bca6d957
     private boolean isDeleted = false;
 
     public void softDelete() {
+        if (isDeleted)
+            throw new IllegalStateException(ErrorCode.ALREADY_DELETED.getMessage());
         this.isDeleted = true;
     }
 }