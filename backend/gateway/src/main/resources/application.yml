--- conflicted
+++ resolved
@@ -9,20 +9,6 @@
     gateway:
       routes:
         - id: user-service
-<<<<<<< HEAD
-          uri: http://10.43.229.25:8082
-          predicates:
-            - Path=/api/user/**
-        - id: community-service
-          uri: http://10.43.116.89:8083
-          predicates:
-            - Path=/api/community/**
-        - id: bank-service
-          uri: http://10.43.68.76:8084
-          predicates:
-            - Path=/api/bank/**
-
-=======
           uri: http://user.default.svc.cluster.local:8082
           predicates:
             - Path=/api/user/**
@@ -57,7 +43,6 @@
               - Origin
               - X-Requested-With
             allowCredentials: true # 크레덴셜(쿠키, HTTP 인증 및 클라이언트 SSL 인증 정보)을 지원하도록 허용합니다.
->>>>>>> 5f6e7409
 
 
 
@@ -89,8 +74,4 @@
 openapi:
   service:
     # API Gateway 포트
-<<<<<<< HEAD
-    url: http://localhost:8081
-=======
-    url: http://j10a505.p.ssafy.io/api
->>>>>>> 5f6e7409
+    url: http://j10a505.p.ssafy.io/api