--- conflicted
+++ resolved
@@ -1,3 +1,4 @@
+
 
 
 springdoc:
@@ -13,7 +14,6 @@
   servlet:
     contextPath: "/api/user"
 
-<<<<<<< HEAD
 spring:
   config:
     import: classpath:application-private.yml
@@ -31,9 +31,10 @@
     org.hibernate.SQL: DEBUG
     org.hibernate.orm.jdbc.bind: trace
 
-=======
+
+
+
 openapi:
   service:
     # API Gateway 포트
-    url: http://localhost:8081
->>>>>>> a2c251df
+    url: http://localhost:8081