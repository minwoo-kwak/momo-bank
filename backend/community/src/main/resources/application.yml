springdoc:
  api-docs:
    enabled: true
    path: /api-docs
  swagger-ui:
    enabled: true
    path: /swagger-ui.html

server:
  port: 8083
  servlet:
    context-path: /api/community


openapi:
  service:
<<<<<<< HEAD
    # API Gateway 포트
    url: http://localhost:8081
=======
    url: http://j10a505.p.ssafy.io/api/community
>>>>>>> 5f6e7409
spring:
  kafka:
    producer:
      bootstrap-servers: my-kafka.default.svc.cluster.local:9092
      key-serializer: org.apache.kafka.common.serialization.StringSerializer
      value-serializer: org.apache.kafka.common.serialization.StringSerializer
    consumer:
      bootstrap-servers: my-kafka.default.svc.cluster.local:9092
      group-id: myGroup
      auto-offset-reset: earliest
      key-deserializer: org.apache.kafka.common.serialization.StringDeserializer
      value-deserializer: org.apache.kafka.common.serialization.StringDeserializer
  profiles:
    active: local
  config:
    jpa:
      hibernate:
        ddl-auto: update
      properties:
        hibernate:
          format_sql: true

  mvc:
    static-path-pattern: /static/**
  web:
    resources:
      static-locations: file:/uploads/feed/

#logging
logging:
  level:
    org.hibernate.SQL: DEBUG
    org.hibernate.orm.jdbc.bind: trace<|MERGE_RESOLUTION|>--- conflicted
+++ resolved
@@ -14,12 +14,7 @@
 
 openapi:
   service:
-<<<<<<< HEAD
-    # API Gateway 포트
-    url: http://localhost:8081
-=======
     url: http://j10a505.p.ssafy.io/api/community
->>>>>>> 5f6e7409
 spring:
   kafka:
     producer:
