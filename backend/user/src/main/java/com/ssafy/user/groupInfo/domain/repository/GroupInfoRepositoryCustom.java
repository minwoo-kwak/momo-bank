package com.ssafy.user.groupInfo.domain.repository;

import com.ssafy.user.groupInfo.dto.response.GetMyGruopResponse;
import com.ssafy.user.groupInfo.dto.response.GroupResponse;
import java.util.List;

public interface GroupInfoRepositoryCustom {
    public List<GetMyGruopResponse> findGroupInfoResponseByMember(int memberId);
    public GroupResponse findGroupResponseByGroup(int groupId, int memberId);
<<<<<<< HEAD
=======

    public GroupInfo getGroupInfoById(int groupInfoId);

>>>>>>> ee67cdca
}<|MERGE_RESOLUTION|>--- conflicted
+++ resolved
@@ -7,10 +7,7 @@
 public interface GroupInfoRepositoryCustom {
     public List<GetMyGruopResponse> findGroupInfoResponseByMember(int memberId);
     public GroupResponse findGroupResponseByGroup(int groupId, int memberId);
-<<<<<<< HEAD
-=======
 
     public GroupInfo getGroupInfoById(int groupInfoId);
 
->>>>>>> ee67cdca
 }